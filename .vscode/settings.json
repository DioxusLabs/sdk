{
    "rust-analyzer.cargo.features": [
        "desktop-testing"
    ],
    "rust-analyzer.cargo.extraArgs": ["--exclude=color_scheme"]
<<<<<<< HEAD
}
=======
} 
>>>>>>> 191a66bc
<|MERGE_RESOLUTION|>--- conflicted
+++ resolved
@@ -3,8 +3,4 @@
         "desktop-testing"
     ],
     "rust-analyzer.cargo.extraArgs": ["--exclude=color_scheme"]
-<<<<<<< HEAD
-}
-=======
-} 
->>>>>>> 191a66bc
+}