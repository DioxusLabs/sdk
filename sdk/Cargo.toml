[package]
name = "dioxus-sdk"
version = "0.5.0"
authors = ["Jonathan Kelley", "Dioxus Labs", "ealmloff", "DogeDark", "marc2332"]
edition = "2021"
description = "Platform agnostic library for supercharging your productivity with Dioxus"
license = "MIT"
readme = "../README.md"
repository = "https://github.com/DioxusLabs/sdk/"
homepage = "https://dioxuslabs.com"
keywords = ["dom", "gui", "dioxus", "standard", "hooks"]
categories = ["multimedia", "os", "wasm"]


# # # # # # #
# Features. #
# # # # # # #

[features]
clipboard = ["dep:copypasta"]
notifications = ["dep:notify-rust"]
geolocation = [
    # Shared
    "dep:futures",
    "dep:futures-util",

    # Windows
    "windows/Foundation",
    "windows/Devices_Geolocation",

    # Wasm
    "web-sys/Navigator",
    "web-sys/Geolocation",
    "web-sys/PositionOptions",
    "dep:wasm-bindgen",
]
system_theme = [
    # Shared
    "dep:futures",

    # Desktop (not linux)
    "dep:dioxus-desktop",

    # Wasm
    "web-sys/Window",
    "web-sys/MediaQueryList",
    "dep:wasm-bindgen",
    "dep:wasm-bindgen-futures",
]
window_size = [
    # Shared
    "dep:futures-util",

    # Desktop
    "dep:dioxus-desktop",

    # Wasm
    "web-sys/Window",
    "dep:wasm-bindgen",
]
channel = ["dep:async-broadcast", "uuid/v4"]
i18n = [
    # Shared
    "dep:serde",
    "dep:serde_json",

    # Non Shared
    "dep:unic-langid",
]
storage = [
    # Shared
    "dep:rustc-hash",
    "dep:postcard",
    "dep:once_cell",
    "dep:dioxus-signals",
    "dep:tokio",
    "tokio/sync",
    "dep:yazi",
    "web-sys/Storage",
    "web-sys/StorageEvent",
    "dep:serde",
    "dep:futures-util",

    # WASM
    "dep:wasm-bindgen",

    # Not WASM
    "dep:directories",
]
timing = [
    # Shared
    "dep:futures",

    # Desktop
    "dep:tokio",
    "tokio/time",

    # Wasm
    "dep:gloo-timers",
]

# CI testing
wasm-testing = [
    "system_theme",
    "geolocation",
    "channel",
    "window_size",
    "timing",
    "i18n",
    "storage",
]
desktop-testing = [
    "system_theme",
    "clipboard",
    "notifications",
    "geolocation",
    "channel",
    "window_size",
    "i18n",
    "timing",
    "storage",
]


# # # # # # # # # # # # # # #
# Non Platform/Shared deps. #
# # # # # # # # # # # # # # #

[dependencies]
dioxus = { workspace = true }
cfg-if = "1.0.0"

# Used by: clipboard
copypasta = { version = "0.8.2", optional = true }

# Used by: notifications
notify-rust = { version = "4.8.0", optional = true }


# Used by: channel
uuid = { version = "1.3.2", optional = true }
async-broadcast = { version = "0.5.1", optional = true }

# Used by: geolocation, storage, timing, window_size, system_theme
futures = { version = "0.3.28", features = ["std"], optional = true }
futures-util = { version = "0.3.28", optional = true }

# Used by: i18n
serde = { version = "1.0.163", optional = true }
serde_json = { version = "1.0.96", optional = true }
unic-langid = { version = "0.9.1", features = ["serde"], optional = true }

# Used by: storage
rustc-hash = { version = "1.1.0", optional = true }
postcard = { version = "1.0.2", features = ["use-std"], optional = true }
once_cell = { version = "1.17.0", optional = true }
<<<<<<< HEAD
dioxus-signals = { version = "0.5.0", features = [
=======
dioxus-signals = { version = "0.5.1", features = [
>>>>>>> 2fbad1bf
    "serialize",
], optional = true }

yazi = { version = "0.1.4", optional = true }
tracing = "0.1.40"

# Used by: timing & storage
tokio = { version = "1.33.0", optional = true }

# # # # # # # # #
# Windows Deps. #
# # # # # # # # # 

[target.'cfg(windows)'.dependencies]

# Used by: geolocation
windows = { version = "0.48.0", optional = true }


# # # # # # #
# WASM Deps #
# # # # # # #

[target.'cfg(target_family = "wasm")'.dependencies]

# Used by: color_scheme, geolocation, window_size
web-sys = { version = "0.3.60", optional = true }
wasm-bindgen = { version = "0.2.87", optional = true }
wasm-bindgen-futures = { version = "0.4.35", optional = true }

# Used by: Geolocation
js-sys = "0.3.62"

# Used by: channel
uuid = { version = "1.3.2", features = ["js"] }

# Used by: timing
gloo-timers = { version = "0.3.0", optional = true, features = ["futures"] }

[target.'cfg(not(target_family = "wasm"))'.dependencies]

# Used by: storage
directories = { version = "4.0.1", optional = true }

# Used by: window_size, system_theme
dioxus-desktop = { workspace = true, optional = true }

# # # # #
# Docs. #
# # # # #

[package.metadata.docs.rs]
targets = ["x86_64-pc-windows-msvc", "wasm32-unknown-unknown"]
no-default-features = true
features = ["desktop-testing", "wasm-testing"]<|MERGE_RESOLUTION|>--- conflicted
+++ resolved
@@ -154,11 +154,7 @@
 rustc-hash = { version = "1.1.0", optional = true }
 postcard = { version = "1.0.2", features = ["use-std"], optional = true }
 once_cell = { version = "1.17.0", optional = true }
-<<<<<<< HEAD
-dioxus-signals = { version = "0.5.0", features = [
-=======
 dioxus-signals = { version = "0.5.1", features = [
->>>>>>> 2fbad1bf
     "serialize",
 ], optional = true }
 
