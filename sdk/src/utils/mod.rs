--- conflicted
+++ resolved
@@ -1,7 +1,3 @@
-<<<<<<< HEAD
-pub mod channel;
-pub mod interval;
-=======
 //! A variety of utility functions and hooks.
 
 cfg_if::cfg_if! {
@@ -15,4 +11,9 @@
         pub mod window;
     }
 }
->>>>>>> 57c6ff62
+
+cfg_if::cfg_if! {
+    if #[cfg(feature = "interval")] {
+        pub mod interval;
+    }
+}