--- conflicted
+++ resolved
@@ -29,15 +29,9 @@
 `dioxus-std` is a Dioxus standard library that provides abstractions for your Dioxus app. Abstractions included are notifications, clipboard, and more to come.
 
 **Current & Planned Features**
-<<<<<<< HEAD
-- [x] Clipboard
-- [x] Notifications
-- [x] Utility Hooks - (use_rw, use_prefererred_color_scheme: web only)
-=======
 - [x] Clipboard - (Desktop)
 - [x] Notifications - (Desktop)
 - [x] Utility Hooks - (use_rw, use_prefererred_color_scheme: wasm/webview)
->>>>>>> af6814e0
 - [x] Geolocation - (Windows)
 - [ ] Camera
 - [ ] WiFi
