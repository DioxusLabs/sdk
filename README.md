<div align="center">
  <h1>🧰 Dioxus Standard Library 🚀</h1>
  <p><strong>A platform agnostic library for supercharging your productivity with Dioxus.</strong></p>
</div>

<div align="center">
  <!-- Crates version -->
  <a href="https://crates.io/crates/dioxus-std">
    <img src="https://img.shields.io/crates/v/dioxus-std.svg?style=flat-square"
    alt="Crates.io version" />
  </a>
  <!-- Downloads -->
  <a href="https://crates.io/crates/dioxus-std">
    <img src="https://img.shields.io/crates/d/dioxus-std.svg?style=flat-square"
      alt="Download" />
  </a>
  <!-- docs -->
  <a href="https://docs.rs/dioxus-std">
    <img src="https://img.shields.io/badge/docs-latest-blue.svg?style=flat-square"
      alt="docs.rs docs" />
  </a>
</div>

-----

<p align="center"><i>This library is still under development. Expect breaking changes!</i></p>
<br/>

`dioxus-std` is a Dioxus standard library that provides abstractions for your Dioxus app. Abstractions included are notifications, clipboard, and more to come.

**Features**
- [x] Geolocation - (wasm, Windows)
- [x] Clipboard - (Desktop)
- [x] Notifications - (Desktop)
- [x] Color Scheme - (any)
- [x] Utility Hooks 
  - [x] use_channel - (any)
  - [ ] use_interval (any)
- [x] i18n - (any)
- [ ] Camera (Desktop)
- [ ] WiFi (Desktop)
- [ ] Bluetooth (Desktop)

Geolocation example:

```rust
use dioxus_std::geolocation::{
    init_geolocator, use_geolocation, PowerMode
};

fn app() -> Element {
<<<<<<< HEAD
    let geolocator = init_geolocator(, PowerMode::High).unwrap();
=======
    let geolocator = init_geolocator(PowerMode::High).unwrap();
>>>>>>> dbd7f55d
    let coords = use_geolocation();

    match coords {
      Ok(coords) => {
<<<<<<< HEAD
        rsx! { p { format!("Latitude: {} | Longitude: {}", coords.latitude, coords.longitude) } }
      }
      Err(Error::NotInitialized) => {
        rsx! { p { "Initializing..." }}
      }
      Err(e) => {
        rsx! { p { "An error occurred {e}" }}
=======
        rsx!( p { "Latitude: {coords.latitude} | Longitude: {coords.longitude}" } )
      }
      Err(Error::NotInitialized) => {
        rsx!( p { "Initializing..." } )
      }
      Err(e) => {
        rsx!( p { "An error occurred {e}" } )
>>>>>>> dbd7f55d
      }
    }
}
```

## Platform Support
### Clipboard

On linux you need the x11 library to use the clipboard abstraction:
```
sudo apt-get install xorg-dev
```

## Usage
You can add `dioxus-std` to your application by adding it to your dependencies.
```toml
[dependencies]
dioxus-std =  { version = "0.5", features = [] }
```

## License
This project is licensed under the [MIT license].

[mit license]: ./LICENSE

Every contribution intentionally submitted for inclusion in `dioxus-std` by you, shall be licensed as MIT, without any additional terms or conditions.<|MERGE_RESOLUTION|>--- conflicted
+++ resolved
@@ -49,24 +49,11 @@
 };
 
 fn app() -> Element {
-<<<<<<< HEAD
-    let geolocator = init_geolocator(, PowerMode::High).unwrap();
-=======
     let geolocator = init_geolocator(PowerMode::High).unwrap();
->>>>>>> dbd7f55d
     let coords = use_geolocation();
 
     match coords {
       Ok(coords) => {
-<<<<<<< HEAD
-        rsx! { p { format!("Latitude: {} | Longitude: {}", coords.latitude, coords.longitude) } }
-      }
-      Err(Error::NotInitialized) => {
-        rsx! { p { "Initializing..." }}
-      }
-      Err(e) => {
-        rsx! { p { "An error occurred {e}" }}
-=======
         rsx!( p { "Latitude: {coords.latitude} | Longitude: {coords.longitude}" } )
       }
       Err(Error::NotInitialized) => {
@@ -74,7 +61,6 @@
       }
       Err(e) => {
         rsx!( p { "An error occurred {e}" } )
->>>>>>> dbd7f55d
       }
     }
 }
