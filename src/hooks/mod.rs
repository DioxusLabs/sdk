--- conflicted
+++ resolved
@@ -6,17 +6,6 @@
     }
 }
 
-<<<<<<< HEAD
-#[cfg(feature = "hooks-use_preferred_color_scheme")]
-pub mod use_preferred_color_scheme;
-#[cfg(feature = "hooks-use_preferred_color_scheme")]
-pub use use_preferred_color_scheme::*;
-
-#[cfg(feature = "use_cannel")]
-pub mod use_cannel;
-#[cfg(feature = "use_cannel")]
-pub use use_cannel::*;
-=======
 cfg_if::cfg_if! {
     if #[cfg(feature = "geolocation")] {
         pub mod use_geolocation;
@@ -25,9 +14,8 @@
 }
 
 cfg_if::cfg_if! {
-    if #[cfg(any(feature = "use_rw", feature = "geolocation"))] {
-        pub mod use_rw;
-        pub use use_rw::*;
+    if #[cfg(feature = "use_cannel")] {
+        pub mod use_cannel;
+        pub use use_cannel::*;
     }
-}
->>>>>>> 88f49bbe
+}