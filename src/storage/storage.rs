--- conflicted
+++ resolved
@@ -88,12 +88,8 @@
         cx: &ScopeState,
         key: &Self::Key,
     ) -> Option<UseChannel<StorageChannelPayload<Self>>>;
-<<<<<<< HEAD
-=======
     fn unsubscribe(key: &Self::Key);
-    fn get<T: DeserializeOwned>(key: &Self::Key) -> Option<T>;
-    fn set<T: Serialize>(key: Self::Key, value: &T);
->>>>>>> d957fb3e
+
 }
 
 #[derive(Clone)]
