# Examples

### [`color_scheme`](./color_scheme/)
Learn how to use `use_preferred_color_scheme`.

### [`geolocation`](./geolocation/)
Learn how to use the `geolocation` abstraction.

### [`i18n`](./i18n/)
Learn how to use the `i18n` abstraction.

### [`channel`](./channel/)
Learn how to use the `channel` abstraction.

<<<<<<< HEAD
### [`storage`](./storage/)
Learn how to use the `storage` abstraction.
=======
### [`clipboard`](./clipboard/)
Learn how to use the `clipboard` abstraction.
>>>>>>> 191a66bc
<|MERGE_RESOLUTION|>--- conflicted
+++ resolved
@@ -12,10 +12,8 @@
 ### [`channel`](./channel/)
 Learn how to use the `channel` abstraction.
 
-<<<<<<< HEAD
 ### [`storage`](./storage/)
 Learn how to use the `storage` abstraction.
-=======
+
 ### [`clipboard`](./clipboard/)
-Learn how to use the `clipboard` abstraction.
->>>>>>> 191a66bc
+Learn how to use the `clipboard` abstraction.