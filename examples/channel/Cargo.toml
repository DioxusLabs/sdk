--- conflicted
+++ resolved
@@ -4,14 +4,9 @@
 edition = "2021"
 
 [dependencies]
-<<<<<<< HEAD
 dioxus-sdk = { workspace = true, features = ["utils"] }
-dioxus = { workspace = true }
-dioxus-web = { workspace = true }
-=======
-dioxus-std = { workspace = true, features = ["utils"]}
-dioxus = { workspace = true, features = ["web"]}
->>>>>>> 8e83eafd
+dioxus = { workspace = true, features = ["web"] }
+
 
 log = "0.4.6"
 
