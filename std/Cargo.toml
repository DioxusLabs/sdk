[package]
name = "dioxus-std"
version = "0.4.2"
authors = ["Jonathan Kelley", "Dioxus Labs", "ealmloff", "DogeDark", "marc2332"]
edition = "2021"
description = "Platform agnostic library for supercharging your productivity with Dioxus"
license = "MIT"
readme = "../README.md"
repository = "https://github.com/DioxusLabs/dioxus-std/"
homepage = "https://dioxuslabs.com"
keywords = ["dom", "gui", "dioxus", "standard", "hooks"]
categories = ["multimedia", "os", "wasm"]


# # # # # # #
# Features. #
# # # # # # #

[features]
<<<<<<< HEAD
clipboard = ["dep:copypasta"]
notifications = ["dep:notify-rust"]
geolocation = ["dep:windows", "dep:futures-util", "dep:futures", "dep:web-sys", "dep:wasm-bindgen", "utils"]
color_scheme = ["dep:web-sys", "dep:wasm-bindgen", "dep:wasm-bindgen-futures"]
utils = ["dep:async-broadcast", "dep:uuid"]
i18n = ["dep:serde", "dep:serde_json", "dep:unic-langid"]
all = ["clipboard", "notifications", "geolocation", "color_scheme", "utils", "i18n", "conn_mgr_ws"]

# conn_manager
conn_mgr = ["dep:async-trait"]
conn_mgr_ws = ["conn_mgr"]
=======
utils = ["dep:async-broadcast", "uuid/v4"]
clipboard = ["dep:dioxus", "dep:copypasta"]
notifications = ["dep:dioxus", "dep:notify-rust"]
geolocation = [
    # Shared
    "dep:dioxus",
    "dep:futures",
    "dep:futures-util",

    # Windows
    "windows/Foundation",
    "windows/Devices_Geolocation",

    # Wasm
    "web-sys/Navigator",
    "web-sys/Geolocation",
    "web-sys/PositionOptions",
    "dep:wasm-bindgen",
]
color_scheme = [
    # Shared
    "dep:dioxus",

    # Wasm
    "web-sys/Window",
    "web-sys/MediaQueryList",
    "dep:wasm-bindgen",
    "dep:wasm-bindgen-futures",
]
i18n = [
    # Shared
    "dep:serde",
    "dep:serde_json",

    # Non Shared
    "dep:unic-langid",
]
>>>>>>> 191a66bc

# CI testing
wasm-testing = ["geolocation", "color_scheme", "utils", "i18n", "conn_mgr_ws"]
desktop-testing = ["clipboard", "notifications", "geolocation", "utils", "i18n","conn_mgr_ws"]


# # # # # # # # # # # # # # #
# Non Platform/Shared deps. #
# # # # # # # # # # # # # # #

[dependencies]
cfg-if = "1.0.0"
dioxus = { version = "0.4", optional = true }

<<<<<<< HEAD
# utils
uuid = { version = "1.3.2", features = ["v4"], optional = true }
async-broadcast = { version = "0.5.1", optional = true }

# clipboard
copypasta = { version = "0.8.2", optional = true }

# notifications
notify-rust = { version = "4.8.0", optional = true }

# geolocation
futures = { version = "0.3.28", features = ["std"], optional = true }
futures-util = {version = "0.3.28", optional = true }

# i18n
=======
# Used by: clipboard
copypasta = { version = "0.8.2", optional = true }

# Used by: notifications
notify-rust = { version = "4.8.0", optional = true }


# Used by: utils
uuid = { version = "1.3.2", optional = true }
async-broadcast = { version = "0.5.1", optional = true }

# Used by: geolocation
futures = { version = "0.3.28", features = ["std"], optional = true }
futures-util = { version = "0.3.28", optional = true }

# Used by: i18n
>>>>>>> 191a66bc
serde = { version = "1.0.163", optional = true }
serde_json = { version = "1.0.96", optional = true }
unic-langid = { version = "0.9.1", features = ["serde"], optional = true }

<<<<<<< HEAD
# conn_manager
async-trait = { version = "0.1.77", optional = true }

# Windows Deps
=======

# # # # # # # # #
# Windows Deps. #
# # # # # # # # # 

>>>>>>> 191a66bc
[target.'cfg(windows)'.dependencies]

# Used by: geolocation
windows = { version = "0.48.0", optional = true }


# # # # # # #
# WASM Deps #
# # # # # # #

# WASM Deps
[target.'cfg(target_family = "wasm")'.dependencies]

# Used by: color_scheme, geolocation
web-sys = { version = "0.3.60", optional = true }
wasm-bindgen = { version = "0.2.87", optional = true }
wasm-bindgen-futures = { version = "0.4.35", optional = true }

# Used by: Geolocation
js-sys = "0.3.62"

<<<<<<< HEAD
# channel
uuid = {  version = "1.3.2", features = ["v4", "js"]}
=======
# Used by: utils
uuid = { version = "1.3.2", features = ["js"] }


# # # # #
# Docs. #
# # # # #
>>>>>>> 191a66bc

# Docs
[package.metadata.docs.rs]
default-target = "x86_64-pc-windows-msvc"
no-default-features = true
features = ["desktop-testing"]<|MERGE_RESOLUTION|>--- conflicted
+++ resolved
@@ -17,19 +17,6 @@
 # # # # # # #
 
 [features]
-<<<<<<< HEAD
-clipboard = ["dep:copypasta"]
-notifications = ["dep:notify-rust"]
-geolocation = ["dep:windows", "dep:futures-util", "dep:futures", "dep:web-sys", "dep:wasm-bindgen", "utils"]
-color_scheme = ["dep:web-sys", "dep:wasm-bindgen", "dep:wasm-bindgen-futures"]
-utils = ["dep:async-broadcast", "dep:uuid"]
-i18n = ["dep:serde", "dep:serde_json", "dep:unic-langid"]
-all = ["clipboard", "notifications", "geolocation", "color_scheme", "utils", "i18n", "conn_mgr_ws"]
-
-# conn_manager
-conn_mgr = ["dep:async-trait"]
-conn_mgr_ws = ["conn_mgr"]
-=======
 utils = ["dep:async-broadcast", "uuid/v4"]
 clipboard = ["dep:dioxus", "dep:copypasta"]
 notifications = ["dep:dioxus", "dep:notify-rust"]
@@ -67,7 +54,6 @@
     # Non Shared
     "dep:unic-langid",
 ]
->>>>>>> 191a66bc
 
 # CI testing
 wasm-testing = ["geolocation", "color_scheme", "utils", "i18n", "conn_mgr_ws"]
@@ -82,23 +68,6 @@
 cfg-if = "1.0.0"
 dioxus = { version = "0.4", optional = true }
 
-<<<<<<< HEAD
-# utils
-uuid = { version = "1.3.2", features = ["v4"], optional = true }
-async-broadcast = { version = "0.5.1", optional = true }
-
-# clipboard
-copypasta = { version = "0.8.2", optional = true }
-
-# notifications
-notify-rust = { version = "4.8.0", optional = true }
-
-# geolocation
-futures = { version = "0.3.28", features = ["std"], optional = true }
-futures-util = {version = "0.3.28", optional = true }
-
-# i18n
-=======
 # Used by: clipboard
 copypasta = { version = "0.8.2", optional = true }
 
@@ -115,23 +84,15 @@
 futures-util = { version = "0.3.28", optional = true }
 
 # Used by: i18n
->>>>>>> 191a66bc
 serde = { version = "1.0.163", optional = true }
 serde_json = { version = "1.0.96", optional = true }
 unic-langid = { version = "0.9.1", features = ["serde"], optional = true }
 
-<<<<<<< HEAD
-# conn_manager
-async-trait = { version = "0.1.77", optional = true }
-
-# Windows Deps
-=======
 
 # # # # # # # # #
 # Windows Deps. #
 # # # # # # # # # 
 
->>>>>>> 191a66bc
 [target.'cfg(windows)'.dependencies]
 
 # Used by: geolocation
@@ -153,10 +114,6 @@
 # Used by: Geolocation
 js-sys = "0.3.62"
 
-<<<<<<< HEAD
-# channel
-uuid = {  version = "1.3.2", features = ["v4", "js"]}
-=======
 # Used by: utils
 uuid = { version = "1.3.2", features = ["js"] }
 
@@ -164,7 +121,6 @@
 # # # # #
 # Docs. #
 # # # # #
->>>>>>> 191a66bc
 
 # Docs
 [package.metadata.docs.rs]
