<<<<<<< HEAD
[workspace]
resolver = "2"
members = [
    "std",
    "examples/*",
]

[workspace.dependencies]
dioxus-std = { path = "./std"}
=======
[workspace]
resolver = "2"
members = [
    "std",
    "examples/*",
]

[workspace.dependencies]
dioxus-std = { path = "./std" }
dioxus = { version = "0.5.0-alpha.2" }
dioxus-web = { version = "0.5.0-alpha.2" }
dioxus-desktop = { version = "0.5.0-alpha.2" }
>>>>>>> a07270fb
<|MERGE_RESOLUTION|>--- conflicted
+++ resolved
@@ -1,14 +1,3 @@
-<<<<<<< HEAD
-[workspace]
-resolver = "2"
-members = [
-    "std",
-    "examples/*",
-]
-
-[workspace.dependencies]
-dioxus-std = { path = "./std"}
-=======
 [workspace]
 resolver = "2"
 members = [
@@ -20,5 +9,4 @@
 dioxus-std = { path = "./std" }
 dioxus = { version = "0.5.0-alpha.2" }
 dioxus-web = { version = "0.5.0-alpha.2" }
-dioxus-desktop = { version = "0.5.0-alpha.2" }
->>>>>>> a07270fb
+dioxus-desktop = { version = "0.5.0-alpha.2" }