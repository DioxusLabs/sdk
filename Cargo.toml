<<<<<<< HEAD
[workspace]
resolver = "2"
members = [
    "std",
    "examples/*",
]

[workspace.dependencies]
dioxus-std = { path = "./std" }
dioxus = { version = "0.5" }
=======
[workspace]
resolver = "2"
members = [
    "std",
    "examples/*",
]

[workspace.dependencies]
dioxus-std = { path = "./std" }
dioxus = { version = "0.5" }
dioxus-web = { version = "0.5" }
dioxus-desktop = { version = "0.5" }
>>>>>>> 74d9eaa9
<|MERGE_RESOLUTION|>--- conflicted
+++ resolved
@@ -1,25 +1,10 @@
-<<<<<<< HEAD
-[workspace]
-resolver = "2"
-members = [
-    "std",
-    "examples/*",
-]
-
-[workspace.dependencies]
-dioxus-std = { path = "./std" }
-dioxus = { version = "0.5" }
-=======
-[workspace]
-resolver = "2"
-members = [
-    "std",
-    "examples/*",
-]
-
-[workspace.dependencies]
-dioxus-std = { path = "./std" }
-dioxus = { version = "0.5" }
-dioxus-web = { version = "0.5" }
-dioxus-desktop = { version = "0.5" }
->>>>>>> 74d9eaa9
+[workspace]
+resolver = "2"
+members = [
+    "std",
+    "examples/*",
+]
+
+[workspace.dependencies]
+dioxus-std = { path = "./std" }
+dioxus = { version = "0.5" }