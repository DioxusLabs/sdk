--- conflicted
+++ resolved
@@ -1,22 +1,9 @@
-<<<<<<< HEAD
 [workspace]
 resolver = "2"
-members = ["std", "examples/*"]
+members = ["sdk", "examples/*"]
 
 [workspace.dependencies]
 dioxus-sdk = { path = "./sdk" }
 dioxus = { version = "0.5" }
 dioxus-web = { version = "0.5" }
-dioxus-desktop = { version = "0.5" }
-=======
-[workspace]
-resolver = "2"
-members = [
-    "std",
-    "examples/*",
-]
-
-[workspace.dependencies]
-dioxus-std = { path = "./std" }
-dioxus = { version = "0.5" }
->>>>>>> 8e83eafd
+dioxus-desktop = { version = "0.5" }