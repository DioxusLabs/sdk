use crate::{TimeoutHandle, UseTimeout, use_timeout};
<<<<<<< HEAD
use dioxus::{dioxus_core::SpawnIfAsync, hooks::use_signal, prelude::WritableExt, signals::Signal};
=======
use dioxus::{
    dioxus_core::SpawnIfAsync,
    hooks::use_signal,
    signals::{Signal, WritableExt as _},
};
>>>>>>> 5a79ae34
use std::time::Duration;

/// The interface for calling a debounce.
///
/// See [`use_debounce`] for more information.
pub struct UseDebounce<Args: 'static> {
    current_handle: Signal<Option<TimeoutHandle>>,
    timeout: UseTimeout<Args>,
}

impl<Args> UseDebounce<Args> {
    /// Start the debounce countdown, resetting it if already started.
    pub fn action(&mut self, args: Args) {
        self.cancel();
        self.current_handle.set(Some(self.timeout.action(args)));
    }

    /// Cancel the debounce action.
    pub fn cancel(&mut self) {
        if let Some(handle) = self.current_handle.take() {
            handle.cancel();
        }
    }
}

impl<Args> Clone for UseDebounce<Args> {
    fn clone(&self) -> Self {
        *self
    }
}
impl<Args> Copy for UseDebounce<Args> {}
impl<Args> PartialEq for UseDebounce<Args> {
    fn eq(&self, other: &Self) -> bool {
        self.current_handle == other.current_handle && self.timeout == other.timeout
    }
}

/// A hook for allowing a function to be called only after a provided [`Duration`] has passed.
///
/// Once the [`UseDebounce::action`] method is called, a timer will start counting down until
/// the callback is ran. If the [`UseDebounce::action`] method is called again, the timer will restart.
///
/// # Examples
///
/// Example of using a debounce:
/// ```rust
/// use dioxus::prelude::*;
/// use dioxus_time::use_debounce;
/// use std::time::Duration;
///
/// #[component]
/// fn App() -> Element {
///     // Create a two second debounce.
///     // This will print "ran" after two seconds since the last action call.
///     let mut debounce = use_debounce(Duration::from_secs(2), |_| println!("ran"));
///
///     rsx! {
///         button {
///             onclick: move |_| {
///                 // Call the debounce.
///                 debounce.action(());
///             },
///             "Click!"
///         }
///     }
/// }
/// ```
///
/// #### Cancelling A Debounce
/// If you need to cancel the currently active debounce, you can call [`UseDebounce::cancel`]:
/// ```rust
/// use dioxus::prelude::*;
/// use dioxus_time::use_debounce;
/// use std::time::Duration;
///
/// #[component]
/// fn App() -> Element {
///     let mut debounce = use_debounce(Duration::from_secs(5), |_| println!("ran"));
///
///     rsx! {
///         button {
///             // Start the debounce on click.
///             onclick: move |_| debounce.action(()),
///             "Action!"
///         }
///         button {
///             // Cancel the debounce on click.
///             onclick: move |_| debounce.cancel(),
///             "Cancel!"
///         }
///     }
/// }
/// ```
///
/// ### Async Debounce
/// Debounces can accept an async callback:
/// ```rust
/// use dioxus::prelude::*;
/// use dioxus_time::use_debounce;
/// use std::time::Duration;
///
/// #[component]
/// fn App() -> Element {
///     // Create a two second debounce that uses some async/await.
///     let mut debounce = use_debounce(Duration::from_secs(2), |_| async {
///         println!("debounce called!");
///         tokio::time::sleep(Duration::from_secs(2)).await;
///         println!("after async");
///     });
///
///     rsx! {
///         button {
///             onclick: move |_| {
///                 // Call the debounce.
///                 debounce.action(());
///             },
///             "Click!"
///         }
///     }
/// }
/// ```
pub fn use_debounce<Args: 'static, MaybeAsync: SpawnIfAsync<Marker>, Marker>(
    duration: Duration,
    callback: impl FnMut(Args) -> MaybeAsync + 'static,
) -> UseDebounce<Args> {
    let timeout = use_timeout(duration, callback);
    let current_handle = use_signal(|| None);

    UseDebounce {
        timeout,
        current_handle,
    }
}<|MERGE_RESOLUTION|>--- conflicted
+++ resolved
@@ -1,13 +1,9 @@
 use crate::{TimeoutHandle, UseTimeout, use_timeout};
-<<<<<<< HEAD
-use dioxus::{dioxus_core::SpawnIfAsync, hooks::use_signal, prelude::WritableExt, signals::Signal};
-=======
 use dioxus::{
     dioxus_core::SpawnIfAsync,
     hooks::use_signal,
     signals::{Signal, WritableExt as _},
 };
->>>>>>> 5a79ae34
 use std::time::Duration;
 
 /// The interface for calling a debounce.
