//! Provides an initialization and use_geolocation hook.

use super::core::{Error, Event, Geocoordinates, Geolocator, PowerMode, Status};
<<<<<<< HEAD
use dioxus::prelude::*;
=======
use dioxus::{
    prelude::{
        ReadSignal, Signal, UnboundedReceiver, provide_context, try_consume_context, use_coroutine,
        use_hook, use_signal,
    },
    signals::{ReadableExt, WritableExt},
};
>>>>>>> 5a79ae34
use futures_util::stream::StreamExt;
use std::sync::Once;

static INIT: Once = Once::new();

/// Provides the latest geocoordinates. Good for navigation-type apps.
pub fn use_geolocation() -> ReadSignal<Result<Geocoordinates, Error>> {
    // Store the coords
    let mut coords: Signal<Result<Geocoordinates, Error>> =
        use_signal(|| Err(Error::NotInitialized));

    // Initialize the handler of events
    let listener = use_coroutine(move |mut rx: UnboundedReceiver<Event>| async move {
        while let Some(event) = rx.next().await {
            match event {
                Event::NewGeocoordinates(new_coords) => {
                    *coords.write() = Ok(new_coords);
                }
                Event::StatusChanged(Status::Disabled) => {
                    *coords.write() = Err(Error::AccessDenied);
                }
                _ => {}
            }
        }
    });

    // Try getting the geolocator and starting the listener.
    match try_consume_context::<Signal<Result<Geolocator, Error>>>() {
        Some(geo) => {
            let geo = geo.read();
            match geo.as_ref() {
                Ok(geolocator) => {
                    INIT.call_once(|| {
                        geolocator.listen(listener).ok();
                    });
                }
                Err(e) => coords.set(Err(e.clone())),
            }
        }
        None => {
            coords.set(Err(Error::NotInitialized));
        }
    }

    use_hook(|| ReadSignal::new(coords))
}

/// Must be called before any use of the geolocation abstraction.
pub fn init_geolocator(power_mode: PowerMode) -> Signal<Result<Geolocator, Error>> {
    use_hook(|| {
        let geolocator = Signal::new(Geolocator::new(power_mode));
        provide_context(geolocator)
    })
}<|MERGE_RESOLUTION|>--- conflicted
+++ resolved
@@ -1,9 +1,6 @@
 //! Provides an initialization and use_geolocation hook.
 
 use super::core::{Error, Event, Geocoordinates, Geolocator, PowerMode, Status};
-<<<<<<< HEAD
-use dioxus::prelude::*;
-=======
 use dioxus::{
     prelude::{
         ReadSignal, Signal, UnboundedReceiver, provide_context, try_consume_context, use_coroutine,
@@ -11,7 +8,6 @@
     },
     signals::{ReadableExt, WritableExt},
 };
->>>>>>> 5a79ae34
 use futures_util::stream::StreamExt;
 use std::sync::Once;
 
